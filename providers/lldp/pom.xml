--- conflicted
+++ resolved
@@ -23,11 +23,7 @@
     <parent>
         <groupId>org.onosproject</groupId>
         <artifactId>onos-providers</artifactId>
-<<<<<<< HEAD
-        <version>1.7.2-SNAPSHOT</version>
-=======
         <version>1.8.10-SNAPSHOT</version>
->>>>>>> 1c0f15bd
     </parent>
 
     <artifactId>onos-lldp-provider</artifactId>
@@ -53,11 +49,7 @@
         <dependency>
             <groupId>org.onosproject</groupId>
             <artifactId>onos-lldp-provider-common</artifactId>
-<<<<<<< HEAD
-            <version>1.7.2-SNAPSHOT</version>
-=======
             <version>1.8.10-SNAPSHOT</version>
->>>>>>> 1c0f15bd
         </dependency>
 
         <dependency>
