/*
 * Copyright 2014-present Open Networking Laboratory
 *
 * Licensed under the Apache License, Version 2.0 (the "License");
 * you may not use this file except in compliance with the License.
 * You may obtain a copy of the License at
 *
 *     http://www.apache.org/licenses/LICENSE-2.0
 *
 * Unless required by applicable law or agreed to in writing, software
 * distributed under the License is distributed on an "AS IS" BASIS,
 * WITHOUT WARRANTIES OR CONDITIONS OF ANY KIND, either express or implied.
 * See the License for the specific language governing permissions and
 * limitations under the License.
 */
package org.onosproject.net.host;

import org.onlab.packet.IpAddress;
import org.onlab.packet.MacAddress;
import org.onlab.packet.VlanId;
import org.onosproject.net.ConnectPoint;
import org.onosproject.net.DeviceId;
import org.onosproject.net.Host;
import org.onosproject.net.HostId;
import org.onosproject.net.provider.ProviderId;
import org.onosproject.store.Store;
import org.onosproject.store.Timestamp;

import java.util.Set;

/**
 * Manages inventory of end-station hosts; not intended for direct use.
 */
public interface HostStore extends Store<HostEvent, HostStoreDelegate> {

    /**
     * Creates a new host or updates the existing one based on the specified
     * description.
     *
     * @param providerId      provider identification
     * @param hostId          host identification
     * @param hostDescription host description data
     * @param replaceIps      replace IP set if true, merge IP set otherwise
     * @return appropriate event or null if no change resulted
     */
    HostEvent createOrUpdateHost(ProviderId providerId, HostId hostId,
                                 HostDescription hostDescription,
                                 boolean replaceIps);

    /**
     * Removes the specified host from the inventory.
     *
     * @param hostId host identification
     * @return remove event or null if host was not found
     */
    HostEvent removeHost(HostId hostId);

    /**
     * Removes the specified ip from the host entry.
     *
     * @param hostId host identification
     * @param ipAddress ipAddress to be removed
     * @return remove event or null if host was not found
     */
    HostEvent removeIp(HostId hostId, IpAddress ipAddress);

    /**
     * Returns the number of hosts in the store.
     *
     * @return host count
     */
    int getHostCount();

    /**
     * Returns a collection of all hosts in the store.
     *
     * @return iterable collection of all hosts
     */
    Iterable<Host> getHosts();

    /**
     * Returns the host with the specified identifer.
     *
     * @param hostId host identification
     * @return host or null if not found
     */
    Host getHost(HostId hostId);

    /**
     * Returns the set of all hosts within the specified VLAN.
     *
     * @param vlanId vlan id
     * @return set of hosts in the vlan
     */
    Set<Host> getHosts(VlanId vlanId);

    /**
     * Returns the set of hosts with the specified MAC address.
     *
     * @param mac mac address
     * @return set of hosts with the given mac
     */
    Set<Host> getHosts(MacAddress mac);

    /**
     * Returns the set of hosts with the specified IP address.
     *
     * @param ip ip address
     * @return set of hosts with the given IP
     */
    Set<Host> getHosts(IpAddress ip);

    /**
     * Returns the set of hosts whose location falls on the given connection point.
     *
     * @param connectPoint connection point
     * @return set of hosts
     */
    Set<Host> getConnectedHosts(ConnectPoint connectPoint);

    /**
     * Returns the set of hosts whose location falls on the given device.
     *
     * @param deviceId infrastructure device identifier
     * @return set of hosts
     */
    Set<Host> getConnectedHosts(DeviceId deviceId);

    /**
<<<<<<< HEAD
     * Returns the recent host updated time.
=======
     * Returns the last host updated time.
>>>>>>> 1c0f15bd
     *
     * @param hostId host identifier
     * @return recent host updated time
     */
    Timestamp getHostLastseenTime(HostId hostId);
}<|MERGE_RESOLUTION|>--- conflicted
+++ resolved
@@ -127,11 +127,7 @@
     Set<Host> getConnectedHosts(DeviceId deviceId);
 
     /**
-<<<<<<< HEAD
-     * Returns the recent host updated time.
-=======
      * Returns the last host updated time.
->>>>>>> 1c0f15bd
      *
      * @param hostId host identifier
      * @return recent host updated time
