/*
 * Copyright 2015-present Open Networking Laboratory
 *
 * Licensed under the Apache License, Version 2.0 (the "License");
 * you may not use this file except in compliance with the License.
 * You may obtain a copy of the License at
 *
 *     http://www.apache.org/licenses/LICENSE-2.0
 *
 * Unless required by applicable law or agreed to in writing, software
 * distributed under the License is distributed on an "AS IS" BASIS,
 * WITHOUT WARRANTIES OR CONDITIONS OF ANY KIND, either express or implied.
 * See the License for the specific language governing permissions and
 * limitations under the License.
 */
package org.onosproject.codec.impl;

import com.fasterxml.jackson.databind.JsonNode;
import com.fasterxml.jackson.databind.node.ObjectNode;
import org.onlab.osgi.DefaultServiceDirectory;
import org.onlab.osgi.ServiceDirectory;
import org.onlab.packet.EthType;
import org.onlab.packet.IpAddress;
import org.onlab.packet.MacAddress;
import org.onlab.packet.MplsLabel;
import org.onlab.packet.TpPort;
import org.onlab.packet.VlanId;
import org.onlab.util.HexString;
import org.onosproject.codec.CodecContext;
import org.onosproject.codec.ExtensionTreatmentCodec;
import org.onosproject.core.DefaultGroupId;
import org.onosproject.core.GroupId;
import org.onosproject.net.ChannelSpacing;
import org.onosproject.net.Device;
import org.onosproject.net.DeviceId;
import org.onosproject.net.GridType;
import org.onosproject.net.OchSignal;
import org.onosproject.net.OduSignalId;
import org.onosproject.net.PortNumber;
import org.onosproject.net.device.DeviceService;
import org.onosproject.net.flow.instructions.ExtensionTreatment;
import org.onosproject.net.flow.instructions.Instruction;
import org.onosproject.net.flow.instructions.Instructions;
import org.onosproject.net.flow.instructions.L0ModificationInstruction;
import org.onosproject.net.flow.instructions.L1ModificationInstruction;
import org.onosproject.net.flow.instructions.L2ModificationInstruction;
import org.onosproject.net.flow.instructions.L3ModificationInstruction;
import org.onosproject.net.flow.instructions.L4ModificationInstruction;
import org.onosproject.net.meter.MeterId;
import org.slf4j.Logger;

import java.util.regex.Matcher;
import java.util.regex.Pattern;

import static org.onlab.util.Tools.nullIsIllegal;
import static org.slf4j.LoggerFactory.getLogger;

/**
 * Decoding portion of the instruction codec.
 */
public final class DecodeInstructionCodecHelper {
    protected static final Logger log = getLogger(DecodeInstructionCodecHelper.class);
    private final ObjectNode json;
    private final CodecContext context;
    private static final Pattern ETHTYPE_PATTERN = Pattern.compile("0x([0-9a-fA-F]{4})");

    /**
     * Creates a decode instruction codec object.
     *
     * @param json JSON object to decode
     * @param context codec context
     */
    public DecodeInstructionCodecHelper(ObjectNode json, CodecContext context) {
        this.json = json;
        this.context = context;
    }

    /**
     * Decodes a Layer 2 instruction.
     *
     * @return instruction object decoded from the JSON
     * @throws IllegalArgumentException if the JSON is invalid
     */
    private Instruction decodeL2() {
        String subType = nullIsIllegal(json.get(InstructionCodec.SUBTYPE),
                InstructionCodec.SUBTYPE + InstructionCodec.ERROR_MESSAGE).asText();

        if (subType.equals(L2ModificationInstruction.L2SubType.ETH_SRC.name())) {
            String mac = nullIsIllegal(json.get(InstructionCodec.MAC),
                    InstructionCodec.MAC + InstructionCodec.MISSING_MEMBER_MESSAGE).asText();
            return Instructions.modL2Src(MacAddress.valueOf(mac));
        } else if (subType.equals(L2ModificationInstruction.L2SubType.ETH_DST.name())) {
            String mac = nullIsIllegal(json.get(InstructionCodec.MAC),
                    InstructionCodec.MAC + InstructionCodec.MISSING_MEMBER_MESSAGE).asText();
            return Instructions.modL2Dst(MacAddress.valueOf(mac));
        } else if (subType.equals(L2ModificationInstruction.L2SubType.VLAN_ID.name())) {
            short vlanId = (short) nullIsIllegal(json.get(InstructionCodec.VLAN_ID),
                    InstructionCodec.VLAN_ID + InstructionCodec.MISSING_MEMBER_MESSAGE).asInt();
            return Instructions.modVlanId(VlanId.vlanId(vlanId));
        } else if (subType.equals(L2ModificationInstruction.L2SubType.VLAN_PCP.name())) {
            byte vlanPcp = (byte) nullIsIllegal(json.get(InstructionCodec.VLAN_PCP),
                    InstructionCodec.VLAN_PCP + InstructionCodec.MISSING_MEMBER_MESSAGE).asInt();
            return Instructions.modVlanPcp(vlanPcp);
        } else if (subType.equals(L2ModificationInstruction.L2SubType.MPLS_LABEL.name())) {
            int label = nullIsIllegal(json.get(InstructionCodec.MPLS_LABEL),
                    InstructionCodec.MPLS_LABEL + InstructionCodec.MISSING_MEMBER_MESSAGE).asInt();
            return Instructions.modMplsLabel(MplsLabel.mplsLabel(label));
        } else if (subType.equals(L2ModificationInstruction.L2SubType.MPLS_PUSH.name())) {
            return Instructions.pushMpls();
        } else if (subType.equals(L2ModificationInstruction.L2SubType.MPLS_POP.name())) {
            return Instructions.popMpls();
        } else if (subType.equals(L2ModificationInstruction.L2SubType.DEC_MPLS_TTL.name())) {
            return Instructions.decMplsTtl();
        } else if (subType.equals(L2ModificationInstruction.L2SubType.VLAN_POP.name())) {
            return Instructions.popVlan();
        } else if (subType.equals(L2ModificationInstruction.L2SubType.VLAN_PUSH.name())) {
            if (json.has(InstructionCodec.ETHERNET_TYPE)) {
                return Instructions.pushVlan(getEthType());
            }
            return Instructions.pushVlan();
        } else if (subType.equals(L2ModificationInstruction.L2SubType.TUNNEL_ID.name())) {
            long tunnelId = nullIsIllegal(json.get(InstructionCodec.TUNNEL_ID),
                    InstructionCodec.TUNNEL_ID + InstructionCodec.MISSING_MEMBER_MESSAGE).asLong();
            return Instructions.modTunnelId(tunnelId);
        }
        throw new IllegalArgumentException("L2 Instruction subtype "
                + subType + " is not supported");
    }

    /**
     * Decodes a Layer 3 instruction.
     *
     * @return instruction object decoded from the JSON
     * @throws IllegalArgumentException if the JSON is invalid
     */
    private Instruction decodeL3() {
        String subType = nullIsIllegal(json.get(InstructionCodec.SUBTYPE),
                InstructionCodec.SUBTYPE + InstructionCodec.ERROR_MESSAGE).asText();

        if (subType.equals(L3ModificationInstruction.L3SubType.IPV4_SRC.name())) {
            IpAddress ip = IpAddress.valueOf(nullIsIllegal(json.get(InstructionCodec.IP),
                    InstructionCodec.IP + InstructionCodec.MISSING_MEMBER_MESSAGE).asText());
            return Instructions.modL3Src(ip);
        } else if (subType.equals(L3ModificationInstruction.L3SubType.IPV4_DST.name())) {
            IpAddress ip = IpAddress.valueOf(nullIsIllegal(json.get(InstructionCodec.IP),
                    InstructionCodec.IP + InstructionCodec.MISSING_MEMBER_MESSAGE).asText());
            return Instructions.modL3Dst(ip);
        } else if (subType.equals(L3ModificationInstruction.L3SubType.IPV6_SRC.name())) {
            IpAddress ip = IpAddress.valueOf(nullIsIllegal(json.get(InstructionCodec.IP),
                    InstructionCodec.IP + InstructionCodec.MISSING_MEMBER_MESSAGE).asText());
            return Instructions.modL3IPv6Src(ip);
        } else if (subType.equals(L3ModificationInstruction.L3SubType.IPV6_DST.name())) {
            IpAddress ip = IpAddress.valueOf(nullIsIllegal(json.get(InstructionCodec.IP),
                    InstructionCodec.IP + InstructionCodec.MISSING_MEMBER_MESSAGE).asText());
            return Instructions.modL3IPv6Dst(ip);
        } else if (subType.equals(L3ModificationInstruction.L3SubType.IPV6_FLABEL.name())) {
            int flowLabel = nullIsIllegal(json.get(InstructionCodec.FLOW_LABEL),
                    InstructionCodec.FLOW_LABEL + InstructionCodec.MISSING_MEMBER_MESSAGE).asInt();
            return Instructions.modL3IPv6FlowLabel(flowLabel);
        }
        throw new IllegalArgumentException("L3 Instruction subtype "
                + subType + " is not supported");
    }

    /**
     * Decodes a Layer 0 instruction.
     *
     * @return instruction object decoded from the JSON
     * @throws IllegalArgumentException if the JSON is invalid
     */
    private Instruction decodeL0() {
        String subType = nullIsIllegal(json.get(InstructionCodec.SUBTYPE),
                InstructionCodec.SUBTYPE + InstructionCodec.ERROR_MESSAGE).asText();

        if (subType.equals(L0ModificationInstruction.L0SubType.OCH.name())) {
            String gridTypeString = nullIsIllegal(json.get(InstructionCodec.GRID_TYPE),
                    InstructionCodec.GRID_TYPE + InstructionCodec.MISSING_MEMBER_MESSAGE).asText();
            GridType gridType = GridType.valueOf(gridTypeString);
            if (gridType == null) {
                throw new IllegalArgumentException("Unknown grid type  "
                        + gridTypeString);
            }
            String channelSpacingString = nullIsIllegal(json.get(InstructionCodec.CHANNEL_SPACING),
                    InstructionCodec.CHANNEL_SPACING + InstructionCodec.MISSING_MEMBER_MESSAGE).asText();
            ChannelSpacing channelSpacing = ChannelSpacing.valueOf(channelSpacingString);
            if (channelSpacing == null) {
                throw new IllegalArgumentException("Unknown channel spacing  "
                        + channelSpacingString);
            }
            int spacingMultiplier = nullIsIllegal(json.get(InstructionCodec.SPACING_MULTIPLIER),
                    InstructionCodec.SPACING_MULTIPLIER + InstructionCodec.MISSING_MEMBER_MESSAGE).asInt();
            int slotGranularity = nullIsIllegal(json.get(InstructionCodec.SLOT_GRANULARITY),
                    InstructionCodec.SLOT_GRANULARITY + InstructionCodec.MISSING_MEMBER_MESSAGE).asInt();
            return Instructions.modL0Lambda(new OchSignal(gridType, channelSpacing,
                    spacingMultiplier, slotGranularity));
        }
        throw new IllegalArgumentException("L0 Instruction subtype "
                + subType + " is not supported");
    }

    /**
     * Decodes a Layer 1 instruction.
     *
     * @return instruction object decoded from the JSON
     * @throws IllegalArgumentException if the JSON is invalid
     */
    private Instruction decodeL1() {
        String subType = nullIsIllegal(json.get(InstructionCodec.SUBTYPE),
                InstructionCodec.SUBTYPE + InstructionCodec.ERROR_MESSAGE).asText();
        if (subType.equals(L1ModificationInstruction.L1SubType.ODU_SIGID.name())) {
            int tributaryPortNumber = nullIsIllegal(json.get(InstructionCodec.TRIBUTARY_PORT_NUMBER),
                    InstructionCodec.TRIBUTARY_PORT_NUMBER + InstructionCodec.MISSING_MEMBER_MESSAGE).asInt();
            int tributarySlotLen = nullIsIllegal(json.get(InstructionCodec.TRIBUTARY_SLOT_LEN),
                    InstructionCodec.TRIBUTARY_SLOT_LEN + InstructionCodec.MISSING_MEMBER_MESSAGE).asInt();
            byte[] tributarySlotBitmap = null;
            tributarySlotBitmap = HexString.fromHexString(
                    nullIsIllegal(json.get(InstructionCodec.TRIBUTARY_SLOT_BITMAP),
                    InstructionCodec.TRIBUTARY_SLOT_BITMAP + InstructionCodec.MISSING_MEMBER_MESSAGE).asText());
            return Instructions.modL1OduSignalId(OduSignalId.oduSignalId(tributaryPortNumber, tributarySlotLen,
                    tributarySlotBitmap));
        }
        throw new IllegalArgumentException("L1 Instruction subtype "
                + subType + " is not supported");
    }

    /**
     * Decodes a Layer 4 instruction.
     *
     * @return instruction object decoded from the JSON
     * @throws IllegalArgumentException if the JSON is invalid
     */
    private Instruction decodeL4() {
        String subType = nullIsIllegal(json.get(InstructionCodec.SUBTYPE),
                InstructionCodec.SUBTYPE + InstructionCodec.ERROR_MESSAGE).asText();

        if (subType.equals(L4ModificationInstruction.L4SubType.TCP_DST.name())) {
            TpPort tcpPort = TpPort.tpPort(nullIsIllegal(json.get(InstructionCodec.TCP_PORT),
                    InstructionCodec.TCP_PORT + InstructionCodec.MISSING_MEMBER_MESSAGE).asInt());
            return Instructions.modTcpDst(tcpPort);
        } else if (subType.equals(L4ModificationInstruction.L4SubType.TCP_SRC.name())) {
            TpPort tcpPort = TpPort.tpPort(nullIsIllegal(json.get(InstructionCodec.TCP_PORT),
                    InstructionCodec.TCP_PORT + InstructionCodec.MISSING_MEMBER_MESSAGE).asInt());
            return Instructions.modTcpSrc(tcpPort);
        } else if (subType.equals(L4ModificationInstruction.L4SubType.UDP_DST.name())) {
            TpPort udpPort = TpPort.tpPort(nullIsIllegal(json.get(InstructionCodec.UDP_PORT),
                    InstructionCodec.UDP_PORT + InstructionCodec.MISSING_MEMBER_MESSAGE).asInt());
            return Instructions.modUdpDst(udpPort);
        } else if (subType.equals(L4ModificationInstruction.L4SubType.UDP_SRC.name())) {
            TpPort udpPort = TpPort.tpPort(nullIsIllegal(json.get(InstructionCodec.UDP_PORT),
                    InstructionCodec.UDP_PORT + InstructionCodec.MISSING_MEMBER_MESSAGE).asInt());
            return Instructions.modUdpSrc(udpPort);
        }
        throw new IllegalArgumentException("L4 Instruction subtype "
                + subType + " is not supported");
    }

    /**
     * Decodes a extension instruction.
     *
     * @return extension treatment
     */
    private Instruction decodeExtension() {
        ObjectNode node = (ObjectNode) json.get(InstructionCodec.EXTENSION);
        if (node != null) {
            DeviceId deviceId = getDeviceId();

            ServiceDirectory serviceDirectory = new DefaultServiceDirectory();
            DeviceService deviceService = serviceDirectory.get(DeviceService.class);
            Device device = deviceService.getDevice(deviceId);

            if (device == null) {
                throw new IllegalArgumentException("Device not found");
            }

            if (device.is(ExtensionTreatmentCodec.class)) {
                ExtensionTreatmentCodec treatmentCodec = device.as(ExtensionTreatmentCodec.class);
                ExtensionTreatment treatment = treatmentCodec.decode(node, context);
                return Instructions.extension(treatment, deviceId);
            } else {
                throw new IllegalArgumentException(
                        "There is no codec to decode extension for device " + deviceId.toString());
            }
        }
        return null;
    }

    /**
     * Returns device identifier.
     *
     * @return device identifier
     * @throws IllegalArgumentException if the JSON is invalid
     */
    private DeviceId getDeviceId() {
        JsonNode deviceIdNode = json.get(InstructionCodec.DEVICE_ID);
        if (deviceIdNode != null) {
            return DeviceId.deviceId(deviceIdNode.asText());
        }
        throw new IllegalArgumentException("Empty device identifier");
    }

    /**
     * Extracts port number of the given json node.
     *
     * @param jsonNode json node
     * @return port number
     */
    private PortNumber getPortNumber(ObjectNode jsonNode) {
        PortNumber portNumber;
        JsonNode portNode = nullIsIllegal(jsonNode.get(InstructionCodec.PORT),
                InstructionCodec.PORT + InstructionCodec.ERROR_MESSAGE);
        if (portNode.isLong() || portNode.isInt()) {
            portNumber = PortNumber.portNumber(portNode.asLong());
        } else if (portNode.isTextual()) {
            portNumber = PortNumber.fromString(portNode.textValue());
        } else {
            throw new IllegalArgumentException("Port value "
                    + portNode.toString()
                    + " is not supported");
        }
        return portNumber;
    }

    /**
     * Returns Ethernet type.
     *
     * @return ethernet type
     * @throws IllegalArgumentException if the JSON is invalid
     */
    private EthType getEthType() {
        String ethTypeStr = nullIsIllegal(json.get(InstructionCodec.ETHERNET_TYPE),
                  InstructionCodec.ETHERNET_TYPE + InstructionCodec.MISSING_MEMBER_MESSAGE).asText();
        Matcher matcher = ETHTYPE_PATTERN.matcher(ethTypeStr);
        if (!matcher.matches()) {
            throw new IllegalArgumentException("ETHERNET_TYPE must be a four digit hex string starting with 0x");
        }
        short ethernetType = (short) Integer.parseInt(matcher.group(1), 16);
        return new EthType(ethernetType);
    }

    /**
     * Decodes the JSON into an instruction object.
     *
     * @return Criterion object
     * @throws IllegalArgumentException if the JSON is invalid
     */
    public Instruction decode() {
        String type = nullIsIllegal(json.get(InstructionCodec.TYPE),
                InstructionCodec.TYPE + InstructionCodec.ERROR_MESSAGE).asText();

        if (type.equals(Instruction.Type.OUTPUT.name())) {
            return Instructions.createOutput(getPortNumber(json));
        } else if (type.equals(Instruction.Type.NOACTION.name())) {
            return Instructions.createNoAction();
        } else if (type.equals(Instruction.Type.TABLE.name())) {
            return Instructions.transition(nullIsIllegal(json.get(InstructionCodec.TABLE_ID),
                    InstructionCodec.TABLE_ID + InstructionCodec.MISSING_MEMBER_MESSAGE).asInt());
        } else if (type.equals(Instruction.Type.GROUP.name())) {
            GroupId groupId = new DefaultGroupId(nullIsIllegal(json.get(InstructionCodec.GROUP_ID),
                    InstructionCodec.GROUP_ID + InstructionCodec.MISSING_MEMBER_MESSAGE).asInt());
            return Instructions.createGroup(groupId);
        } else if (type.equals(Instruction.Type.METER.name())) {
            MeterId meterId = MeterId.meterId(nullIsIllegal(json.get(InstructionCodec.METER_ID),
                    InstructionCodec.METER_ID + InstructionCodec.MISSING_MEMBER_MESSAGE).asLong());
            return Instructions.meterTraffic(meterId);
        } else if (type.equals(Instruction.Type.QUEUE.name())) {
            long queueId = nullIsIllegal(json.get(InstructionCodec.QUEUE_ID),
                    InstructionCodec.QUEUE_ID + InstructionCodec.MISSING_MEMBER_MESSAGE).asLong();
<<<<<<< HEAD
            return Instructions.setQueue(queueId, getPortNumber(json));
=======
            if (json.get(InstructionCodec.PORT) == null ||
                    json.get(InstructionCodec.PORT).isNull()) {
                return Instructions.setQueue(queueId, null);
            } else {
                return Instructions.setQueue(queueId, getPortNumber(json));
            }
>>>>>>> 1c0f15bd
        } else if (type.equals(Instruction.Type.L0MODIFICATION.name())) {
            return decodeL0();
        } else if (type.equals(Instruction.Type.L1MODIFICATION.name())) {
            return decodeL1();
        } else if (type.equals(Instruction.Type.L2MODIFICATION.name())) {
            return decodeL2();
        } else if (type.equals(Instruction.Type.L3MODIFICATION.name())) {
            return decodeL3();
        } else if (type.equals(Instruction.Type.L4MODIFICATION.name())) {
            return decodeL4();
        } else if (type.equals(Instruction.Type.EXTENSION.name())) {
            return decodeExtension();
        }
        throw new IllegalArgumentException("Instruction type "
                + type + " is not supported");
    }
}<|MERGE_RESOLUTION|>--- conflicted
+++ resolved
@@ -365,16 +365,12 @@
         } else if (type.equals(Instruction.Type.QUEUE.name())) {
             long queueId = nullIsIllegal(json.get(InstructionCodec.QUEUE_ID),
                     InstructionCodec.QUEUE_ID + InstructionCodec.MISSING_MEMBER_MESSAGE).asLong();
-<<<<<<< HEAD
-            return Instructions.setQueue(queueId, getPortNumber(json));
-=======
             if (json.get(InstructionCodec.PORT) == null ||
                     json.get(InstructionCodec.PORT).isNull()) {
                 return Instructions.setQueue(queueId, null);
             } else {
                 return Instructions.setQueue(queueId, getPortNumber(json));
             }
->>>>>>> 1c0f15bd
         } else if (type.equals(Instruction.Type.L0MODIFICATION.name())) {
             return decodeL0();
         } else if (type.equals(Instruction.Type.L1MODIFICATION.name())) {
