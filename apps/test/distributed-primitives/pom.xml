<?xml version="1.0" encoding="UTF-8"?>
<!--
  ~ Copyright 2015-present Open Networking Laboratory
  ~
  ~ Licensed under the Apache License, Version 2.0 (the "License");
  ~ you may not use this file except in compliance with the License.
  ~ You may obtain a copy of the License at
  ~
  ~     http://www.apache.org/licenses/LICENSE-2.0
  ~
  ~ Unless required by applicable law or agreed to in writing, software
  ~ distributed under the License is distributed on an "AS IS" BASIS,
  ~ WITHOUT WARRANTIES OR CONDITIONS OF ANY KIND, either express or implied.
  ~ See the License for the specific language governing permissions and
  ~ limitations under the License.
  -->

<project xmlns="http://maven.apache.org/POM/4.0.0"
         xmlns:xsi="http://www.w3.org/2001/XMLSchema-instance"
         xsi:schemaLocation="http://maven.apache.org/POM/4.0.0 http://maven.apache.org/maven-v4_0_0.xsd">
    <modelVersion>4.0.0</modelVersion>

    <parent>
        <groupId>org.onosproject</groupId>
        <artifactId>onos-apps-test</artifactId>
<<<<<<< HEAD
        <version>1.7.2-SNAPSHOT</version>
=======
        <version>1.8.10-SNAPSHOT</version>
>>>>>>> 1c0f15bd
    </parent>

    <artifactId>onos-app-distributed-primitives</artifactId>
    <packaging>bundle</packaging>

    <description>ONOS app to test distributed primitives</description>

    <properties>
        <onos.app.name>org.onosproject.distributedprimitives</onos.app.name>
        <onos.app.title>Distributed Primitives Test App</onos.app.title>
        <onos.app.category>Test</onos.app.category>
        <onos.app.url>http://onosproject.org</onos.app.url>
        <onos.app.readme>ONOS app to test distributed primitives.</onos.app.readme>
    </properties>

    <dependencies>

        <dependency>
            <groupId>org.onosproject</groupId>
            <artifactId>onos-api</artifactId>
            <scope>test</scope>
            <classifier>tests</classifier>
        </dependency>

        <dependency>
            <groupId>org.onosproject</groupId>
            <artifactId>onos-cli</artifactId>
            <version>${project.version}</version>
        </dependency>
        <dependency>
            <groupId>org.onosproject</groupId>
            <artifactId>onos-core-dist</artifactId>
<<<<<<< HEAD
            <version>1.7.2-SNAPSHOT</version>
=======
            <version>1.8.10-SNAPSHOT</version>
>>>>>>> 1c0f15bd
        </dependency>
        <dependency>
            <groupId>org.osgi</groupId>
            <artifactId>org.osgi.core</artifactId>
        </dependency>
        <dependency>
            <groupId>org.apache.karaf.shell</groupId>
            <artifactId>org.apache.karaf.shell.console</artifactId>
        </dependency>

    </dependencies>

</project><|MERGE_RESOLUTION|>--- conflicted
+++ resolved
@@ -23,11 +23,7 @@
     <parent>
         <groupId>org.onosproject</groupId>
         <artifactId>onos-apps-test</artifactId>
-<<<<<<< HEAD
-        <version>1.7.2-SNAPSHOT</version>
-=======
         <version>1.8.10-SNAPSHOT</version>
->>>>>>> 1c0f15bd
     </parent>
 
     <artifactId>onos-app-distributed-primitives</artifactId>
@@ -60,11 +56,7 @@
         <dependency>
             <groupId>org.onosproject</groupId>
             <artifactId>onos-core-dist</artifactId>
-<<<<<<< HEAD
-            <version>1.7.2-SNAPSHOT</version>
-=======
             <version>1.8.10-SNAPSHOT</version>
->>>>>>> 1c0f15bd
         </dependency>
         <dependency>
             <groupId>org.osgi</groupId>
