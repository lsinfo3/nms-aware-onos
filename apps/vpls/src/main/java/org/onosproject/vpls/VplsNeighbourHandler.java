--- conflicted
+++ resolved
@@ -126,26 +126,11 @@
 
             switch (context.type()) {
                 case REQUEST:
-<<<<<<< HEAD
-                    interfaceService.getInterfacesByVlan(context.vlan())
-                            .stream()
-                            .map(Interface::connectPoint)
-                            .forEach(context::forward);
-=======
                     handleRequest(context);
->>>>>>> 1c0f15bd
                     break;
 
                 case REPLY:
-<<<<<<< HEAD
-                    hostService.getHostsByMac(context.dstMac())
-                            .stream()
-                            .filter(host -> host.vlan().equals(context.vlan()))
-                            .map(Host::location)
-                            .forEach(context::forward);
-=======
                     handleReply(context, hostService);
->>>>>>> 1c0f15bd
                     break;
 
                 default:
