--- conflicted
+++ resolved
@@ -26,22 +26,14 @@
     <parent>
         <groupId>org.onosproject</groupId>
         <artifactId>onos-dependencies</artifactId>
-<<<<<<< HEAD
-        <version>1.7.2-SNAPSHOT</version>
-=======
         <version>1.8.10-SNAPSHOT</version>
->>>>>>> 1c0f15bd
         <relativePath>lib/pom.xml</relativePath>
     </parent>
 
     <groupId>org.onosproject</groupId>
     <artifactId>onos</artifactId>
     <packaging>pom</packaging>
-<<<<<<< HEAD
-    <version>1.7.2-SNAPSHOT</version>
-=======
     <version>1.8.10-SNAPSHOT</version>
->>>>>>> 1c0f15bd
 
     <name>${project.artifactId}</name>
     <description>Open Network Operating System root project</description>
