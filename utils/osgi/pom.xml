--- conflicted
+++ resolved
@@ -22,11 +22,7 @@
     <parent>
         <groupId>org.onosproject</groupId>
         <artifactId>onlab-utils</artifactId>
-<<<<<<< HEAD
-        <version>1.7.2-SNAPSHOT</version>
-=======
         <version>1.8.10-SNAPSHOT</version>
->>>>>>> 1c0f15bd
     </parent>
 
     <artifactId>onlab-osgi</artifactId>
